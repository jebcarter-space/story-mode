--- conflicted
+++ resolved
@@ -162,16 +162,12 @@
         "command": "story-mode.continueWithSparks",
         "key": "ctrl+shift+alt+k",
         "mac": "cmd+shift+alt+k",
-<<<<<<< HEAD
-        "when": "editorTextFocus || (editorFocus && !inputFocus)"
-=======
-        "when": "editorTextFocus"
+        "when": "editorTextFocus || (editorFocus && !inputFocus)"
       },
       {
         "command": "story-mode.openTableManager",
         "key": "ctrl+shift+alt+t",
         "mac": "cmd+shift+alt+t"
->>>>>>> 1dd34c8c
       }
     ],
     "views": {
