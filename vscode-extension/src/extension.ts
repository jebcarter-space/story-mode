--- conflicted
+++ resolved
@@ -172,11 +172,11 @@
         await handleOpenTableManager(tableManagerWebview);
     });
 
-<<<<<<< HEAD
     // Refresh Visual Table Manager (internal command)
     const refreshTableManagerCommand = vscode.commands.registerCommand('story-mode.refreshTableManager', async () => {
         tableManagerWebview.refresh();
-=======
+    });
+
     // LangChain Workflow Commands
     const executeWorkflowCommand = vscode.commands.registerCommand('story-mode.executeWorkflow', async () => {
         await handleExecuteWorkflow(workflowService);
@@ -188,7 +188,6 @@
 
     const workflowStatusCommand = vscode.commands.registerCommand('story-mode.workflowStatus', async () => {
         await handleWorkflowStatus(workflowService);
->>>>>>> 972efbba
     });
 
     // Register all commands
@@ -209,13 +208,10 @@
         queryOracleCustomCommand,
         configureSparkTablesCommand,
         openTableManagerCommand,
-<<<<<<< HEAD
-        refreshTableManagerCommand
-=======
+        refreshTableManagerCommand,
         executeWorkflowCommand,
         manageWorkflowsCommand,
         workflowStatusCommand
->>>>>>> 972efbba
     );
 }
 
